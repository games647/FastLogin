--- conflicted
+++ resolved
@@ -11,7 +11,7 @@
 import org.bukkit.event.EventHandler;
 import org.bukkit.event.EventPriority;
 import org.bukkit.event.Listener;
-import org.bukkit.event.player.PlayerJoinEvent;
+import org.bukkit.event.player.PlayerLoginEvent;
 
 public class LoginSkinApplyListener implements Listener {
 
@@ -22,12 +22,8 @@
     }
 
     @EventHandler(priority = EventPriority.LOW)
-<<<<<<< HEAD
-    public void onPlayerLogin(PlayerJoinEvent loginEvent) {
-=======
     //run this on the loginEvent to let skins plugins see the skin like in normal minecraft behaviour
     public void onPlayerLogin(PlayerLoginEvent loginEvent) {
->>>>>>> bb2e60f6
         Player player = loginEvent.getPlayer();
 
         if (plugin.getConfig().getBoolean("forwardSkin")) {
