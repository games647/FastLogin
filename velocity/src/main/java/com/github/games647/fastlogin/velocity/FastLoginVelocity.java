--- conflicted
+++ resolved
@@ -146,13 +146,8 @@
     }
 
     @Override
-<<<<<<< HEAD
-    public FloodgateService getFloodgateService() {
+    public BedrockService<?> getFloodgateService() {
         return floodgateService;
-=======
-    public BedrockService<?> getBedrockService() {
-        return null;
->>>>>>> 15fee929
     }
 
     public FastLoginCore<Player, CommandSource, FastLoginVelocity> getCore() {
